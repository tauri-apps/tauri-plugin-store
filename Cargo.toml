--- conflicted
+++ resolved
@@ -9,16 +9,9 @@
 
 [dependencies]
 tauri = "1.0.0-rc.6"
-<<<<<<< HEAD
 serde = "1.0.136"
 serde_json = "1.0.79"
-bincode = "1.3.3"
 thiserror = "1.0.30"
 log = "0.4.16"
-=======
-serde = "1.0"
-serde_json = "1.0"
-thiserror = "1.0"
->>>>>>> 11b740c6
 
 [features]